import os
import argparse
import pytorch_lightning as pl
from pathlib import Path
import torch
from datamodules.animegan_datamodule import AnimeGANDatamodule
from models.animegan import AnimeDiscriminator, Generator
from pipelines.animegan_pipeline import AnimeGANPipeline
from pytorch_lightning.callbacks import LearningRateMonitor, ModelCheckpoint
from pytorch_lightning.loggers import WandbLogger

from kangnam_packages.datamodules.lightning_wrapper import LightningDataWrapper
<<<<<<< HEAD
=======
from kangnam_packages.stylegan2.model import Discriminator
>>>>>>> 2b1c80f1

# Model load

torch.set_float32_matmul_precision("high")
pl.seed_everything(2023)


def parse_args():
    parser = argparse.ArgumentParser()
    parser.add_argument("--content_image_dir", type=str)
    parser.add_argument("--style_image_dir", type=str)
    parser.add_argument("--max_epochs", type=int, default=10000)
    parser.add_argument("--batch_size", type=int, default=4)
    parser.add_argument("--num_workers", type=int, default=4)
    parser.add_argument("--resolution", type=int, default=256)
    parser.add_argument("--show", action="store_true")
    parser.add_argument("--image_logging_interval", type=int, default=100)
    parser.add_argument("--data_length", type=int, default=None)
    parser.add_argument("--data_repeat", type=int, default=1)
    parser.add_argument("--pretraining_epoch", type=int, default=0)
    parser.add_argument("--lr", type=float, default=2e-4)
    parser.add_argument("--log_every_n_steps", type=int, default=50)
    parser.add_argument(
        "--w_adv", type=float, default=1, help="weight adversarial loss"
    )
    parser.add_argument(
        "--w_con", type=float, default=0.033, help="weight constuction loss"
    )
    parser.add_argument("--w_gra", type=float, default=0.033, help="weight gray loss")
    parser.add_argument("--w_col", type=float, default=0.0002, help="weihgt color loss")
    parser.add_argument("--check_val_every_n_epoch", type=int, default=1)
    parser.add_argument("--accumulate_interval", type=int, default=4)
    args = parser.parse_args()
    return args


def main(args):
    # CONFIGS
    max_epochs = args.max_epochs
    batch_size = args.batch_size
    resolution = args.resolution
    lr = args.lr
    w_adv = args.w_adv
    w_con = args.w_con
    w_gra = args.w_gra
    w_col = args.w_col
    image_logging_interval = args.image_logging_interval
    data_length = args.data_length
    data_repeat = args.data_repeat
    show = args.show
    pretraining_epoch = args.pretraining_epoch

    # ===============================
    # | Content Data directory Load |
    # ===============================
    if args.content_image_dir is not None:
        content_image_dir = args.content_image_dir
    else:
        home_dir = os.path.expanduser("~")
        storage = "link_870_4T_1"  # for server
        paths = [home_dir, storage, "datasets", "animegan_training", "real"]

        content_image_dir = os.path.join(*paths)
        if os.path.isdir(content_image_dir) is False:
            paths[1] = "hdd"
            content_image_dir = os.path.join(*paths)
            assert os.path.isdir(content_image_dir), "--content_image_dir 인자를 확인하세요."
        print("--content_image_dir 인자가 설정 되지 않았습니다. 미리 설정된 경로를 불러옵니다.")
    print(f"불러온 content_image_dir : {content_image_dir}")

    # | Style Data Directory Load |
    if args.style_image_dir is not None:
        style_image_dir = args.style_image_dir
    else:
        home_dir = os.path.expanduser("~")
        storage = "link_870_4T_1"  # for server
        paths = [home_dir, storage, "datasets", "animegan_training", "unreal"]
        style_image_dir = os.path.join(*paths)

        if os.path.isdir(style_image_dir) is False:
            paths[1] = "hdd"
            style_image_dir = os.path.join(*paths)
            assert os.path.isdir(content_image_dir), "--style_image_dir 인자를 확인하세요."
        print("--style_image_dir 인자가 설정 되지 않았습니다. 미리 설정된 경로를 불러옵니다.")
    print(f"불러온 sytle_image_dir : {style_image_dir}")

    # =============
    # | 모델 Load |
    # =============
    generator = Generator()
    cur_file_dir = Path(__file__).parent
    state_dict = torch.load(
<<<<<<< HEAD
        str(cur_file_dir.joinpath("weights", "face_paint_512_v1.pt"))
        # str(cur_file_dir.joinpath("weights", "celeba_distill.pt"))
        # str(cur_file_dir.joinpath("weights", "face_paint_512_v2.pt"))
=======
        "src/animegan/weights/celeba_distill.pt"
        # "src/animegan/weights/face_paint_512_v1.pt"
        # "src/animegan/weights/face_paint_512_v2.pt"
>>>>>>> 2b1c80f1
    )
    generator.load_state_dict(state_dict)
    discriminator = AnimeDiscriminator()
    # discriminator = Discriminator(256)

    pipeline = AnimeGANPipeline(
        generator=generator,
        discriminator=discriminator,
        lr=lr,
        manual_ckpt_save_path="./checkpoints/animegan_v1.ckpt",
        show=show,
        image_logging_interval=image_logging_interval,
        pretraining_epoch=pretraining_epoch,
        w_adv=w_adv,
        w_con=w_con,
        w_gra=w_gra,
        w_col=w_col,
        accumulate_interval=args.accumulate_interval,
    )

    # = Logger 설정 =
    wandb_logger = WandbLogger(name="AnimeGAN_v1", project="AnimeGAN")
    wandb_logger.watch(pipeline, log="all")

    lr_monitor = LearningRateMonitor(logging_interval="step")
    checkpoint_callback = ModelCheckpoint(
        every_n_train_steps=5000,
        dirpath="./checkpoints",
        filename="animegan_v1_",
        verbose=True,
        save_last=True,
    )

    # ===================
    # | Trainer 불러오기 |
    # ===================
    trainer = pl.Trainer(
        logger=wandb_logger,
        callbacks=[lr_monitor, checkpoint_callback],
        max_epochs=max_epochs,
        check_val_every_n_epoch=1,
        log_every_n_steps=args.log_every_n_steps,
        # precision="16-mixed",
    )
    # =======================
    # = Dataset 설정 및 래핑 =
    # =======================
    dataset = AnimeGANDatamodule(
        content_image_dir=content_image_dir,
        style_image_dir=style_image_dir,
        resolution=resolution,
        data_length=data_length,
        data_repeat=data_repeat,
    )
    wrapped_module = LightningDataWrapper(
        dataset=dataset, batch_size=batch_size, num_workers=args.num_workers
    )

    # 달려!
    trainer.fit(model=pipeline, datamodule=wrapped_module)


if __name__ == "__main__":
    args = parse_args()
    main(args)<|MERGE_RESOLUTION|>--- conflicted
+++ resolved
@@ -10,10 +10,7 @@
 from pytorch_lightning.loggers import WandbLogger
 
 from kangnam_packages.datamodules.lightning_wrapper import LightningDataWrapper
-<<<<<<< HEAD
-=======
 from kangnam_packages.stylegan2.model import Discriminator
->>>>>>> 2b1c80f1
 
 # Model load
 
@@ -106,15 +103,9 @@
     generator = Generator()
     cur_file_dir = Path(__file__).parent
     state_dict = torch.load(
-<<<<<<< HEAD
         str(cur_file_dir.joinpath("weights", "face_paint_512_v1.pt"))
         # str(cur_file_dir.joinpath("weights", "celeba_distill.pt"))
         # str(cur_file_dir.joinpath("weights", "face_paint_512_v2.pt"))
-=======
-        "src/animegan/weights/celeba_distill.pt"
-        # "src/animegan/weights/face_paint_512_v1.pt"
-        # "src/animegan/weights/face_paint_512_v2.pt"
->>>>>>> 2b1c80f1
     )
     generator.load_state_dict(state_dict)
     discriminator = AnimeDiscriminator()
